--- conflicted
+++ resolved
@@ -29,13 +29,9 @@
 tokio-core = "0.1.9"
 bodyparser = "0.8.0"
 serde_derive = "1.0.0"
-<<<<<<< HEAD
 
 [dev-dependencies]
 rand = "0.3"
-=======
-rand = "0.3"
 
 [patch.crates-io]
-exonum = { git = 'https://github.com/exonum/exonum', rev = 'e1cf9839c' }
->>>>>>> eca67627
+exonum = { git = 'https://github.com/exonum/exonum', rev = 'e1cf9839c' }